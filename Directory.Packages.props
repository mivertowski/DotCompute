<Project>
  <!-- Enable Central Package Management only for test projects -->
  <PropertyGroup Condition="'$(IsTestProject)' == 'true'">
    <ManagePackageVersionsCentrally>true</ManagePackageVersionsCentrally>
    <CentralPackageTransitivePinningEnabled>true</CentralPackageTransitivePinningEnabled>
  </PropertyGroup>
  <ItemGroup>
    <!-- Test Framework Package Versions -->
    <PackageVersion Include="Castle.Core" Version="5.2.1" />
    <PackageVersion Include="Microsoft.NET.Test.Sdk" Version="18.0.0" />
    <PackageVersion Include="XmlFix.Analyzers" Version="0.1.0" />
    <PackageVersion Include="xunit" Version="2.9.3" />
    <PackageVersion Include="xunit.runner.visualstudio" Version="3.1.5" />
    <PackageVersion Include="xunit.extensibility.core" Version="2.9.3" />
    <PackageVersion Include="Xunit.SkippableFact" Version="1.5.23" />
    <!-- Test Coverage Package Versions -->
    <PackageVersion Include="coverlet.collector" Version="6.0.4" />
    <PackageVersion Include="coverlet.msbuild" Version="6.0.4" />
    <!-- Test Helper Package Versions -->
    <PackageVersion Include="FluentAssertions" Version="8.8.0" />
    <PackageVersion Include="Moq" Version="4.20.72" />
    <PackageVersion Include="NSubstitute" Version="5.3.0" />
    <PackageVersion Include="NSubstitute.Analyzers.CSharp" Version="1.0.17" />
    <!-- Microsoft Extensions Package Versions -->
    <PackageVersion Include="Microsoft.Extensions.Logging.Debug" Version="9.0.10" />
    <PackageVersion Include="Microsoft.Extensions.Configuration.Json" Version="9.0.10" />
    <PackageVersion Include="Microsoft.Extensions.DependencyInjection" Version="9.0.10" />
    <!-- Roslyn Analyzer Testing Package Versions -->
    <PackageVersion Include="Microsoft.CodeAnalysis.Analyzer.Testing" Version="1.1.2" />
    <PackageVersion Include="Microsoft.CodeAnalysis.CSharp.Analyzer.Testing" Version="1.1.2" />
    <PackageVersion Include="Microsoft.Extensions.Hosting" Version="9.0.10" />
    <PackageVersion Include="Microsoft.Extensions.Logging" Version="9.0.10" />
    <PackageVersion Include="Microsoft.Extensions.Logging.Abstractions" Version="9.0.10" />
    <PackageVersion Include="Microsoft.Extensions.Logging.Console" Version="9.0.10" />
    <PackageVersion Include="Microsoft.Extensions.Configuration.Abstractions" Version="9.0.10" />
    <PackageVersion Include="Microsoft.Extensions.DependencyInjection.Abstractions" Version="9.0.10" />
    <PackageVersion Include="Microsoft.Extensions.Options" Version="9.0.10" />
    <!-- System Package Versions -->
    <PackageVersion Include="System.Management" Version="9.0.10" />
    <PackageVersion Include="System.Collections.Immutable" Version="9.0.10" />
    <PackageVersion Include="System.Runtime.InteropServices" Version="4.3.0" />
    <PackageVersion Include="System.Numerics.Vectors" Version="4.6.1" />
    <PackageVersion Include="System.Reactive" Version="6.0.2" />
<<<<<<< HEAD

=======
>>>>>>> a6b47445
    <!-- Compiler and Analyzer Package Versions -->
    <PackageVersion Include="Microsoft.CodeAnalysis.CSharp" Version="4.14.0" />
    <PackageVersion Include="Microsoft.CodeAnalysis.Analyzers" Version="3.11.0" />
    <!-- Performance and Benchmarking Package Versions -->
    <PackageVersion Include="BenchmarkDotNet" Version="0.15.4" />
    <PackageVersion Include="BenchmarkDotNet.Annotations" Version="0.15.4" />
    <PackageVersion Include="BenchmarkDotNet.Diagnostics.Windows" Version="0.15.3" />
    <!-- Source Link -->
    <PackageVersion Include="Microsoft.SourceLink.GitHub" Version="8.0.0" />
    <!-- ILLink Tasks -->
    <PackageVersion Include="Microsoft.NET.ILLink.Tasks" Version="9.0.10" />
  </ItemGroup>
</Project><|MERGE_RESOLUTION|>--- conflicted
+++ resolved
@@ -41,10 +41,6 @@
     <PackageVersion Include="System.Runtime.InteropServices" Version="4.3.0" />
     <PackageVersion Include="System.Numerics.Vectors" Version="4.6.1" />
     <PackageVersion Include="System.Reactive" Version="6.0.2" />
-<<<<<<< HEAD
-
-=======
->>>>>>> a6b47445
     <!-- Compiler and Analyzer Package Versions -->
     <PackageVersion Include="Microsoft.CodeAnalysis.CSharp" Version="4.14.0" />
     <PackageVersion Include="Microsoft.CodeAnalysis.Analyzers" Version="3.11.0" />
