--- conflicted
+++ resolved
@@ -1,1246 +1,1243 @@
-// Copyright (c) 2025 Michael Ivertowski
-// Licensed under the MIT License. See LICENSE file in the project root for license information.
-
-using System.Diagnostics;
-<<<<<<< HEAD
-using System.Management;
-=======
-using System.Globalization;
->>>>>>> 7f09831d
-using System.Runtime.InteropServices;
-using System.Text.RegularExpressions;
-
-namespace DotCompute.Backends.CPU.Threading;
-
-/// <summary>
-/// Provides information about NUMA (Non-Uniform Memory Access) topology.
-/// </summary>
-public static partial class NumaInfo
-{
-    private static readonly Lazy<NumaTopology> _topology = new(DiscoverTopology);
-
-    /// <summary>
-    /// Gets the NUMA topology of the system.
-    /// </summary>
-    public static NumaTopology Topology => _topology.Value;
-
-    /// <summary>
-    /// Gets whether the system has NUMA support.
-    /// </summary>
-    public static bool IsNumaSystem => Topology.NodeCount > 1;
-
-    private static NumaTopology DiscoverTopology()
-    {
-        // Platform-specific NUMA discovery
-        if (OperatingSystem.IsWindows())
-        {
-            return DiscoverWindowsTopology();
-        }
-        else if (OperatingSystem.IsLinux())
-        {
-            return DiscoverLinuxTopology();
-        }
-        else
-        {
-            // Default to single node for unsupported platforms
-            return new NumaTopology
-            {
-                NodeCount = 1,
-                ProcessorCount = Environment.ProcessorCount,
-                Nodes =
-                [
-                    new NumaNode
-                    {
-                        NodeId = 0,
-                        ProcessorMask = (1UL << Environment.ProcessorCount) - 1,
-                        ProcessorCount = Environment.ProcessorCount,
-                        MemorySize = 0 // Unknown
-                    }
-                ]
-            };
-        }
-    }
-
-    [System.Runtime.Versioning.SupportedOSPlatform("windows")]
-    private static NumaTopology DiscoverWindowsTopology()
-    {
-        try
-        {
-            // Use Windows NUMA API for comprehensive topology discovery
-            return DiscoverWindowsTopologyNative();
-        }
-        catch (Exception ex)
-        {
-            Debug.WriteLine($"Failed to discover Windows NUMA topology: {ex.Message}");
-            // Fall back to WMI-based discovery
-            return DiscoverWindowsTopologyWmi();
-        }
-    }
-
-    [System.Runtime.Versioning.SupportedOSPlatform("windows")]
-    private static NumaTopology DiscoverWindowsTopologyNative()
-    {
-        var nodes = new List<NumaNode>();
-        var nodeCount = GetNumaHighestNodeNumber() + 1;
-        var processorCount = Environment.ProcessorCount;
-        var distanceMatrix = new int[nodeCount][];
-        for (var i = 0; i < nodeCount; i++)
-        {
-            distanceMatrix[i] = new int[nodeCount];
-        }
-
-        for (var nodeId = 0; nodeId < nodeCount; nodeId++)
-        {
-            // Get processor mask for this node
-            if (GetNumaNodeProcessorMaskEx((ushort)nodeId, out var affinity))
-            {
-                var memorySize = GetNumaNodeMemorySize(nodeId);
-
-                nodes.Add(new NumaNode
-                {
-                    NodeId = nodeId,
-                    ProcessorMask = affinity.Mask,
-                    ProcessorCount = PopCount(affinity.Mask),
-                    MemorySize = memorySize,
-                    Group = affinity.Group,
-                    CacheCoherencyDomain = GetCacheCoherencyDomain(nodeId)
-                });
-            }
-
-            // Build distance matrix
-            for (var otherNodeId = 0; otherNodeId < nodeCount; otherNodeId++)
-            {
-                distanceMatrix[nodeId][otherNodeId] = GetNumaNodeDistance(nodeId, otherNodeId);
-            }
-        }
-
-        return new NumaTopology
-        {
-            NodeCount = nodeCount,
-            ProcessorCount = processorCount,
-            Nodes = [.. nodes],
-            DistanceMatrix = distanceMatrix,
-            CacheLineSize = GetCacheLineSize(),
-            PageSize = GetPageSize()
-        };
-    }
-
-    [System.Runtime.Versioning.SupportedOSPlatform("windows")]
-    private static NumaTopology DiscoverWindowsTopologyWmi()
-    {
-        var nodes = new List<NumaNode>();
-        var processorCount = Environment.ProcessorCount;
-
-        try
-        {
-            // Use WMI as fallback for Windows topology discovery
-            using var searcher = new System.Management.ManagementObjectSearcher(
-                "SELECT * FROM Win32_NumaNode");
-
-            var results = searcher.Get();
-            if (results.Count > 0)
-            {
-                foreach (var node in results.Cast<ManagementObject>())
-                {
-                    var nodeId = Convert.ToInt32(node["NodeId"], CultureInfo.InvariantCulture);
-                    var processorMask = GetProcessorMaskFromWmi(node);
-
-                    nodes.Add(new NumaNode
-                    {
-                        NodeId = nodeId,
-                        ProcessorMask = processorMask,
-                        ProcessorCount = PopCount(processorMask),
-                        MemorySize = GetMemorySizeFromWmi(node),
-                        Group = 0, // Default group
-                        CacheCoherencyDomain = nodeId
-                    });
-                }
-            }
-        }
-        catch
-        {
-            // Fall back to simplified topology
-            return CreateFallbackTopology(processorCount);
-        }
-
-        if (nodes.Count == 0)
-        {
-            return CreateFallbackTopology(processorCount);
-        }
-
-        var nodeCount = nodes.Count;
-        var distanceMatrix = EstimateDistanceMatrix(nodeCount);
-
-        return new NumaTopology
-        {
-            NodeCount = nodeCount,
-            ProcessorCount = processorCount,
-            Nodes = [.. nodes],
-            DistanceMatrix = distanceMatrix,
-            CacheLineSize = 64, // Standard cache line size
-            PageSize = 4096 // Standard page size
-        };
-    }
-
-    [System.Runtime.Versioning.SupportedOSPlatform("linux")]
-    private static NumaTopology DiscoverLinuxTopology()
-    {
-        try
-        {
-            // Use advanced Linux NUMA discovery with libnuma integration
-            return DiscoverLinuxTopologyAdvanced();
-        }
-        catch (Exception ex)
-        {
-            Debug.WriteLine($"Failed to discover Linux NUMA topology: {ex.Message}");
-            // Fall back to sysfs-based discovery
-            return DiscoverLinuxTopologySysfs();
-        }
-    }
-
-    [System.Runtime.Versioning.SupportedOSPlatform("linux")]
-    private static NumaTopology DiscoverLinuxTopologyAdvanced()
-    {
-        var processorCount = Environment.ProcessorCount;
-        var nodes = new List<NumaNode>();
-
-        // First try libnuma integration
-        if (TryLoadLibnuma())
-        {
-            var nodeCount = numa_max_node() + 1;
-            var distanceMatrix = new int[nodeCount][];
-            for (var i = 0; i < nodeCount; i++)
-            {
-                distanceMatrix[i] = new int[nodeCount];
-            }
-
-            for (var nodeId = 0; nodeId < nodeCount; nodeId++)
-            {
-                if (numa_node_to_cpus(nodeId, out var cpuMask, out var cpuCount))
-                {
-                    var memorySize = GetLinuxNodeMemorySize(nodeId);
-                    var hugePagesInfo = GetLinuxHugePagesInfo(nodeId);
-                    var cacheInfo = GetLinuxCacheInfo(nodeId);
-
-                    nodes.Add(new NumaNode
-                    {
-                        NodeId = nodeId,
-                        ProcessorMask = cpuMask,
-                        ProcessorCount = cpuCount,
-                        MemorySize = memorySize,
-                        Group = 0, // Linux doesn't use processor groups
-                        CacheCoherencyDomain = nodeId,
-                        HugePagesInfo = hugePagesInfo,
-                        CacheHierarchy = cacheInfo
-                    });
-                }
-
-                // Build distance matrix using libnuma
-                for (var otherNodeId = 0; otherNodeId < nodeCount; otherNodeId++)
-                {
-                    distanceMatrix[nodeId][otherNodeId] = numa_distance(nodeId, otherNodeId);
-                }
-            }
-
-            return new NumaTopology
-            {
-                NodeCount = nodeCount,
-                ProcessorCount = processorCount,
-                Nodes = [.. nodes],
-                DistanceMatrix = distanceMatrix,
-                CacheLineSize = GetLinuxCacheLineSize(),
-                PageSize = GetLinuxPageSize(),
-                SupportsMemoryBinding = true,
-                SupportsMemoryPolicy = true
-            };
-        }
-
-        // Fall back to sysfs discovery
-        return DiscoverLinuxTopologySysfs();
-    }
-
-    [System.Runtime.Versioning.SupportedOSPlatform("linux")]
-    private static NumaTopology DiscoverLinuxTopologySysfs()
-    {
-        var processorCount = Environment.ProcessorCount;
-
-        try
-        {
-            // Enhanced sysfs-based discovery
-            if (Directory.Exists("/sys/devices/system/node"))
-            {
-                var nodeDirs = Directory.GetDirectories("/sys/devices/system/node", "node*")
-                    .OrderBy(d => int.Parse(Path.GetFileName(d)[4..], CultureInfo.InvariantCulture))
-                    .ToArray();
-
-                var nodes = new List<NumaNode>();
-                var nodeCount = nodeDirs.Length;
-                var distanceMatrix = new int[nodeCount][];
-                for (var i = 0; i < nodeCount; i++)
-                {
-                    distanceMatrix[i] = new int[nodeCount];
-                }
-
-                for (var i = 0; i < nodeDirs.Length; i++)
-                {
-                    var nodeDir = nodeDirs[i];
-                    var nodeId = int.Parse(Path.GetFileName(nodeDir)[4..], CultureInfo.InvariantCulture);
-
-                    var cpuListFile = Path.Combine(nodeDir, "cpulist");
-                    if (File.Exists(cpuListFile))
-                    {
-                        var cpuList = File.ReadAllText(cpuListFile).Trim();
-                        var (mask, count) = ParseCpuList(cpuList);
-                        var memorySize = GetLinuxNodeMemorySizeSysfs(nodeDir);
-                        var hugePagesInfo = GetLinuxHugePagesSysfs(nodeDir);
-                        var cacheInfo = GetLinuxCacheInfoSysfs(nodeId);
-
-                        nodes.Add(new NumaNode
-                        {
-                            NodeId = nodeId,
-                            ProcessorMask = mask,
-                            ProcessorCount = count,
-                            MemorySize = memorySize,
-                            Group = 0,
-                            CacheCoherencyDomain = nodeId,
-                            HugePagesInfo = hugePagesInfo,
-                            CacheHierarchy = cacheInfo
-                        });
-                    }
-
-                    // Build distance matrix from sysfs
-                    var distanceFile = Path.Combine(nodeDir, "distance");
-                    if (File.Exists(distanceFile))
-                    {
-                        var distances = File.ReadAllText(distanceFile).Trim().Split(' ', StringSplitOptions.RemoveEmptyEntries);
-                        for (var j = 0; j < Math.Min(distances.Length, nodeCount); j++)
-                        {
-                            if (int.TryParse(distances[j], out var distance))
-                            {
-                                distanceMatrix[i][j] = distance;
-                            }
-                        }
-                    }
-                }
-
-                if (nodes.Count > 0)
-                {
-                    return new NumaTopology
-                    {
-                        NodeCount = nodes.Count,
-                        ProcessorCount = processorCount,
-                        Nodes = [.. nodes],
-                        DistanceMatrix = distanceMatrix,
-                        CacheLineSize = GetLinuxCacheLineSize(),
-                        PageSize = GetLinuxPageSize(),
-                        SupportsMemoryBinding = File.Exists("/proc/sys/kernel/numa_balancing"),
-                        SupportsMemoryPolicy = Directory.Exists("/sys/kernel/mm/numa")
-                    };
-                }
-            }
-        }
-        catch
-        {
-            // Fall through to default
-        }
-
-        // Default single node topology
-        return CreateFallbackTopology(processorCount);
-    }
-
-    private static (ulong mask, int count) ParseCpuList(string cpuList)
-    {
-        // Parse Linux CPU list format: "0-3,8-11"
-        ulong mask = 0;
-        var count = 0;
-
-        var parts = cpuList.Split(',');
-        foreach (var part in parts)
-        {
-#pragma warning disable CA1307 // Specify StringComparison for clarity - Contains(char) doesn't have StringComparison overload
-            if (part.Contains('-'))
-#pragma warning restore CA1307
-            {
-                var range = part.Split('-');
-                var start = int.Parse(range[0], CultureInfo.InvariantCulture);
-                var end = int.Parse(range[1], CultureInfo.InvariantCulture);
-
-                for (var i = start; i <= end; i++)
-                {
-                    mask |= (1UL << i);
-                    count++;
-                }
-            }
-            else
-            {
-                var cpu = int.Parse(part, CultureInfo.InvariantCulture);
-                mask |= (1UL << cpu);
-                count++;
-            }
-        }
-
-        return (mask, count);
-    }
-
-    private static long GetNodeMemorySize(string nodeDir)
-    {
-        try
-        {
-            var meminfoFile = Path.Combine(nodeDir, "meminfo");
-            if (File.Exists(meminfoFile))
-            {
-                var lines = File.ReadAllLines(meminfoFile);
-                foreach (var line in lines)
-                {
-                    if (line.StartsWith($"Node {Path.GetFileName(nodeDir)[4..]} MemTotal:", StringComparison.Ordinal))
-                    {
-                        var parts = line.Split(':')[1].Trim().Split(' ');
-                        return long.Parse(parts[0], CultureInfo.InvariantCulture) * 1024; // Convert from KB to bytes
-                    }
-                }
-            }
-        }
-        catch
-        {
-            // Ignore errors
-        }
-
-        return 0;
-    }
-
-    #region Windows Native API Declarations
-
-    [StructLayout(LayoutKind.Sequential)]
-    private struct GROUP_AFFINITY
-    {
-        public ulong Mask;
-        public ushort Group;
-        public ushort Reserved1;
-        public ushort Reserved2;
-        public ushort Reserved3;
-    }
-
-    [DllImport("kernel32.dll", SetLastError = true)]
-    [DefaultDllImportSearchPaths(DllImportSearchPath.System32)]
-#pragma warning disable IDE1006 // Naming Styles
-    private static extern bool GetNumaNodeProcessorMaskEx(ushort Node, out GROUP_AFFINITY ProcessorMask);
-#pragma warning restore IDE1006 // Naming Styles
-
-    [DllImport("kernel32.dll", SetLastError = true)]
-    [DefaultDllImportSearchPaths(DllImportSearchPath.System32)]
-#pragma warning disable IDE1006 // Naming Styles
-    private static extern bool GetNumaHighestNodeNumber(out uint HighestNodeNumber);
-#pragma warning restore IDE1006 // Naming Styles
-
-    [System.Runtime.Versioning.SupportedOSPlatform("windows")]
-    private static int GetNumaHighestNodeNumber() => GetNumaHighestNodeNumber(out var highest) ? (int)highest : 0;
-
-    [DllImport("kernel32.dll", SetLastError = true)]
-    [DefaultDllImportSearchPaths(DllImportSearchPath.System32)]
-#pragma warning disable IDE1006 // Naming Styles
-    private static extern bool GetNumaNodeProcessorMask(byte Node, out ulong ProcessorMask);
-#pragma warning restore IDE1006 // Naming Styles
-
-    [DllImport("kernel32.dll", SetLastError = true)]
-    [DefaultDllImportSearchPaths(DllImportSearchPath.System32)]
-#pragma warning disable IDE1006 // Naming Styles
-    private static extern bool GetNumaAvailableMemoryNodeEx(ushort Node, out ulong AvailableBytes);
-#pragma warning restore IDE1006 // Naming Styles
-
-    [DllImport("kernel32.dll", SetLastError = true)]
-    [DefaultDllImportSearchPaths(DllImportSearchPath.System32)]
-    private static extern bool GetSystemInfo(out SYSTEM_INFO lpSystemInfo);
-
-    [StructLayout(LayoutKind.Sequential)]
-    private struct SYSTEM_INFO
-    {
-        public ushort ProcessorArchitecture;
-        public ushort Reserved;
-        public uint PageSize;
-        public IntPtr MinimumApplicationAddress;
-        public IntPtr MaximumApplicationAddress;
-        public IntPtr ActiveProcessorMask;
-        public uint NumberOfProcessors;
-        public uint ProcessorType;
-        public uint AllocationGranularity;
-        public ushort ProcessorLevel;
-        public ushort ProcessorRevision;
-    }
-
-    #endregion
-
-    #region Linux libnuma Integration
-
-    private static bool _libnumaLoaded;
-    private static bool _libnumaAvailable;
-
-    private static bool TryLoadLibnuma()
-    {
-        if (_libnumaLoaded)
-        {
-            return _libnumaAvailable;
-        }
-
-        try
-        {
-            // Try to load libnuma
-            _libnumaAvailable = numa_available() != -1;
-        }
-        catch
-        {
-            _libnumaAvailable = false;
-        }
-        finally
-        {
-            _libnumaLoaded = true;
-        }
-
-        return _libnumaAvailable;
-    }
-
-    [DllImport("numa", EntryPoint = "numa_available")]
-    [DefaultDllImportSearchPaths(DllImportSearchPath.SafeDirectories)]
-    private static extern int numa_available();
-
-    [DllImport("numa", EntryPoint = "numa_max_node")]
-    [DefaultDllImportSearchPaths(DllImportSearchPath.SafeDirectories)]
-    private static extern int numa_max_node();
-
-    [DllImport("numa", EntryPoint = "numa_distance")]
-    [DefaultDllImportSearchPaths(DllImportSearchPath.SafeDirectories)]
-    private static extern int numa_distance(int from, int to);
-
-    private static bool numa_node_to_cpus(int node, out ulong cpuMask, out int cpuCount)
-    {
-        // Simplified implementation - in reality would call numa_node_to_cpus
-        cpuMask = 0;
-        cpuCount = 0;
-
-        try
-        {
-            var cpuListPath = $"/sys/devices/system/node/node{node}/cpulist";
-            if (File.Exists(cpuListPath))
-            {
-                var cpuList = File.ReadAllText(cpuListPath).Trim();
-                var (mask, count) = ParseCpuList(cpuList);
-                cpuMask = mask;
-                cpuCount = count;
-                return true;
-            }
-        }
-        catch
-        {
-            // Ignore errors
-        }
-
-        return false;
-    }
-
-    #endregion
-
-    #region Helper Methods
-
-    private static NumaTopology CreateFallbackTopology(int processorCount)
-    {
-        return new NumaTopology
-        {
-            NodeCount = 1,
-            ProcessorCount = processorCount,
-            Nodes =
-            [
-                new NumaNode
-                {
-                    NodeId = 0,
-                    ProcessorMask = (1UL << Math.Min(processorCount, 64)) - 1,
-                    ProcessorCount = processorCount,
-                    MemorySize = 0,
-                    Group = 0,
-                    CacheCoherencyDomain = 0
-                }
-            ],
-            DistanceMatrix = [[10]],
-            CacheLineSize = 64,
-            PageSize = 4096,
-            SupportsMemoryBinding = false,
-            SupportsMemoryPolicy = false
-        };
-    }
-
-    private static int[][] EstimateDistanceMatrix(int nodeCount)
-    {
-        var matrix = new int[nodeCount][];
-        for (var i = 0; i < nodeCount; i++)
-        {
-            matrix[i] = new int[nodeCount];
-            for (var j = 0; j < nodeCount; j++)
-            {
-                matrix[i][j] = i == j ? 10 : 20; // Standard NUMA distances
-            }
-        }
-        return matrix;
-    }
-
-    private static int PopCount(ulong value)
-    {
-        // Population count (number of set bits)
-        var count = 0;
-        while (value != 0)
-        {
-            count++;
-            value &= value - 1; // Clear the lowest set bit
-        }
-        return count;
-    }
-
-    [System.Runtime.Versioning.SupportedOSPlatform("windows")]
-    private static ulong GetProcessorMaskFromWmi(System.Management.ManagementObject node)
-    {
-        // Extract processor mask from WMI object
-        try
-        {
-            var processorMask = node["ProcessorMask"];
-            if (processorMask != null)
-            {
-                return Convert.ToUInt64(processorMask, CultureInfo.InvariantCulture);
-            }
-        }
-        catch
-        {
-            // Ignore errors
-        }
-        return 0;
-    }
-
-    [System.Runtime.Versioning.SupportedOSPlatform("windows")]
-    private static long GetMemorySizeFromWmi(System.Management.ManagementObject node)
-    {
-        try
-        {
-            var memorySize = node["MemorySize"];
-            if (memorySize != null)
-            {
-                return Convert.ToInt64(memorySize, System.Globalization.CultureInfo.InvariantCulture);
-            }
-        }
-        catch
-        {
-            // Ignore errors
-        }
-        return 0;
-    }
-
-    private static long GetNumaNodeMemorySize(int nodeId)
-    {
-        // Windows-specific memory size query
-        if (GetNumaAvailableMemoryNodeEx((ushort)nodeId, out var availableBytes))
-        {
-            return (long)availableBytes;
-        }
-        return 0;
-    }
-
-    private static int GetCacheCoherencyDomain(int nodeId) => nodeId; // For most systems, cache coherency domain matches NUMA node
-
-    private static int GetNumaNodeDistance(int fromNode, int toNode) => fromNode == toNode ? 10 : 20; // Default NUMA distances if system doesn't provide them
-
-    private static int GetCacheLineSize() => 64; // Most modern processors use 64-byte cache lines
-
-    private static int GetPageSize()
-    {
-        if (GetSystemInfo(out var sysInfo))
-        {
-            return (int)sysInfo.PageSize;
-        }
-        return 4096; // Default page size
-    }
-
-    private static long GetLinuxNodeMemorySize(int nodeId)
-    {
-        try
-        {
-            var meminfoPath = $"/sys/devices/system/node/node{nodeId}/meminfo";
-            if (File.Exists(meminfoPath))
-            {
-                var lines = File.ReadAllLines(meminfoPath);
-                foreach (var line in lines)
-                {
-                    if (line.StartsWith($"Node {nodeId} MemTotal:", StringComparison.Ordinal))
-                    {
-                        var match = MemorySizeRegex().Match(line);
-                        if (match.Success && long.TryParse(match.Groups[1].Value, out var kb))
-                        {
-                            return kb * 1024; // Convert KB to bytes
-                        }
-                    }
-                }
-            }
-        }
-        catch
-        {
-            // Ignore errors
-        }
-        return 0;
-    }
-
-    private static long GetLinuxNodeMemorySizeSysfs(string nodeDir) => GetNodeMemorySize(nodeDir);
-
-    private static HugePagesInfo GetLinuxHugePagesInfo(int nodeId) => GetLinuxHugePagesSysfs($"/sys/devices/system/node/node{nodeId}");
-
-    private static HugePagesInfo GetLinuxHugePagesSysfs(string nodeDir)
-    {
-        var hugePagesDir = Path.Combine(nodeDir, "hugepages");
-        var supportedSizes = new List<HugePageSize>();
-
-        try
-        {
-            if (Directory.Exists(hugePagesDir))
-            {
-                var sizeDirectories = Directory.GetDirectories(hugePagesDir, "hugepages-*");
-                foreach (var sizeDir in sizeDirectories)
-                {
-                    var sizeName = Path.GetFileName(sizeDir);
-                    var match = HugePagesRegex().Match(sizeName);
-                    if (match.Success && int.TryParse(match.Groups[1].Value, out var sizeKb))
-                    {
-                        var freeFile = Path.Combine(sizeDir, "free_hugepages");
-                        var totalFile = Path.Combine(sizeDir, "nr_hugepages");
-
-                        var freePages = File.Exists(freeFile) ? ReadIntFromFile(freeFile) : 0;
-                        var totalPages = File.Exists(totalFile) ? ReadIntFromFile(totalFile) : 0;
-
-                        supportedSizes.Add(new HugePageSize
-                        {
-                            SizeInBytes = sizeKb * 1024L,
-                            FreePages = freePages,
-                            TotalPages = totalPages
-                        });
-                    }
-                }
-            }
-        }
-        catch
-        {
-            // Ignore errors
-        }
-
-        return new HugePagesInfo { SupportedSizes = supportedSizes };
-    }
-
-    private static CacheHierarchy GetLinuxCacheInfo(int nodeId) => GetLinuxCacheInfoSysfs(nodeId);
-
-    private static CacheHierarchy GetLinuxCacheInfoSysfs(int nodeId)
-    {
-        var levels = new List<CacheLevel>();
-
-        try
-        {
-            // Get cache information from first CPU in the node
-            var cpuListPath = $"/sys/devices/system/node/node{nodeId}/cpulist";
-            if (File.Exists(cpuListPath))
-            {
-                var cpuList = File.ReadAllText(cpuListPath).Trim();
-                var firstCpu = ParseFirstCpu(cpuList);
-                if (firstCpu >= 0)
-                {
-                    var cacheDir = $"/sys/devices/system/cpu/cpu{firstCpu}/cache";
-                    if (Directory.Exists(cacheDir))
-                    {
-                        var cacheDirs = Directory.GetDirectories(cacheDir, "index*");
-                        foreach (var indexDir in cacheDirs)
-                        {
-                            var level = ReadCacheLevel(indexDir);
-                            if (level != null)
-                            {
-                                levels.Add(level);
-                            }
-                        }
-                    }
-                }
-            }
-        }
-        catch
-        {
-            // Ignore errors
-        }
-
-        return new CacheHierarchy { Levels = levels };
-    }
-
-    private static int GetLinuxCacheLineSize()
-    {
-        try
-        {
-            var coherencyLineSizePath = "/sys/devices/system/cpu/cpu0/cache/index0/coherency_line_size";
-            if (File.Exists(coherencyLineSizePath))
-            {
-                return ReadIntFromFile(coherencyLineSizePath);
-            }
-        }
-        catch
-        {
-            // Ignore errors
-        }
-        return 64; // Default cache line size
-    }
-
-    private static int GetLinuxPageSize()
-    {
-        try
-        {
-            // Get page size from getconf
-            var process = Process.Start(new ProcessStartInfo
-            {
-                FileName = "getconf",
-                Arguments = "PAGESIZE",
-                RedirectStandardOutput = true,
-                UseShellExecute = false
-            });
-
-            if (process != null)
-            {
-                var output = process.StandardOutput.ReadToEnd();
-                process.WaitForExit();
-
-                if (int.TryParse(output.Trim(), out var pageSize))
-                {
-                    return pageSize;
-                }
-            }
-        }
-        catch
-        {
-            // Ignore errors
-        }
-        return 4096; // Default page size
-    }
-
-    private static int ReadIntFromFile(string filePath)
-    {
-        try
-        {
-            var content = File.ReadAllText(filePath).Trim();
-            return int.TryParse(content, out var value) ? value : 0;
-        }
-        catch
-        {
-            return 0;
-        }
-    }
-
-    private static int ParseFirstCpu(string cpuList)
-    {
-        var parts = cpuList.Split(',');
-        if (parts.Length > 0)
-        {
-            var firstPart = parts[0];
-#pragma warning disable CA1307 // Specify StringComparison for clarity - Contains(char) does not have StringComparison overload
-            if (firstPart.Contains('-'))
-#pragma warning restore CA1307
-            {
-                var range = firstPart.Split('-');
-                if (int.TryParse(range[0], out var start))
-                {
-                    return start;
-                }
-            }
-            else if (int.TryParse(firstPart, out var cpu))
-            {
-                return cpu;
-            }
-        }
-        return -1;
-    }
-
-    private static CacheLevel? ReadCacheLevel(string indexDir)
-    {
-        try
-        {
-            var levelFile = Path.Combine(indexDir, "level");
-            var sizeFile = Path.Combine(indexDir, "size");
-            var typeFile = Path.Combine(indexDir, "type");
-
-            if (File.Exists(levelFile) && File.Exists(sizeFile) && File.Exists(typeFile))
-            {
-                var level = ReadIntFromFile(levelFile);
-                var sizeStr = File.ReadAllText(sizeFile).Trim();
-                var type = File.ReadAllText(typeFile).Trim();
-
-                // Parse size (e.g., "32K", "256K", "8M")
-                var sizeMatch = CacheSizeRegex().Match(sizeStr);
-                if (sizeMatch.Success && int.TryParse(sizeMatch.Groups[1].Value, out var size))
-                {
-                    var multiplier = sizeMatch.Groups[2].Value switch
-                    {
-                        "K" => 1024,
-                        "M" => 1024 * 1024,
-                        "G" => 1024 * 1024 * 1024,
-                        _ => 1
-                    };
-
-                    return new CacheLevel
-                    {
-                        Level = level,
-                        SizeInBytes = size * multiplier,
-                        Type = type,
-                        LineSize = GetCacheLineSize()
-                    };
-                }
-            }
-        }
-        catch
-        {
-            // Ignore errors
-        }
-        return null;
-    }
-
-    #endregion
-}
-
-/// <summary>
-/// NUMA topology information with advanced features.
-/// </summary>
-public sealed class NumaTopology
-{
-    /// <summary>
-    /// Gets the number of NUMA nodes.
-    /// </summary>
-    public required int NodeCount { get; init; }
-
-    /// <summary>
-    /// Gets the total processor count.
-    /// </summary>
-    public required int ProcessorCount { get; init; }
-
-    /// <summary>
-    /// Gets the NUMA nodes.
-    /// </summary>
-    public required IReadOnlyList<NumaNode> Nodes { get; init; }
-
-    /// <summary>
-    /// Gets the NUMA distance matrix (relative latency between nodes).
-    /// </summary>
-    public IReadOnlyList<IReadOnlyList<int>>? DistanceMatrix { get; init; }
-
-    /// <summary>
-    /// Gets the cache line size in bytes.
-    /// </summary>
-    public int CacheLineSize { get; init; } = 64;
-
-    /// <summary>
-    /// Gets the page size in bytes.
-    /// </summary>
-    public int PageSize { get; init; } = 4096;
-
-    /// <summary>
-    /// Gets whether the system supports memory binding to specific nodes.
-    /// </summary>
-    public bool SupportsMemoryBinding { get; init; }
-
-    /// <summary>
-    /// Gets whether the system supports memory policy configuration.
-    /// </summary>
-    public bool SupportsMemoryPolicy { get; init; }
-
-    /// <summary>
-    /// Gets the node for a specific processor.
-    /// </summary>
-    public int GetNodeForProcessor(int processorId)
-    {
-        for (var i = 0; i < Nodes.Count; i++)
-        {
-            if ((Nodes[i].ProcessorMask & (1UL << processorId)) != 0)
-            {
-                return i;
-            }
-        }
-        return 0;
-    }
-
-    /// <summary>
-    /// Gets processors for a specific node.
-    /// </summary>
-    public IEnumerable<int> GetProcessorsForNode(int nodeId)
-    {
-        if (nodeId < 0 || nodeId >= Nodes.Count)
-        {
-            yield break;
-        }
-
-        var mask = Nodes[nodeId].ProcessorMask;
-        for (var i = 0; i < 64; i++)
-        {
-            if ((mask & (1UL << i)) != 0)
-            {
-                yield return i;
-            }
-        }
-    }
-
-    /// <summary>
-    /// Gets the distance between two NUMA nodes.
-    /// </summary>
-    public int GetDistance(int fromNode, int toNode)
-    {
-        if (DistanceMatrix == null ||
-            fromNode < 0 || fromNode >= NodeCount ||
-            toNode < 0 || toNode >= NodeCount)
-        {
-            return fromNode == toNode ? 10 : 20; // Default distances
-        }
-
-        return DistanceMatrix[fromNode][toNode];
-    }
-
-    /// <summary>
-    /// Gets the closest nodes to a given node, ordered by distance.
-    /// </summary>
-    public IEnumerable<int> GetClosestNodes(int nodeId)
-    {
-        if (nodeId < 0 || nodeId >= NodeCount || DistanceMatrix == null)
-        {
-            yield break;
-        }
-
-        var distances = new List<(int node, int distance)>();
-        for (var i = 0; i < NodeCount; i++)
-        {
-            if (i != nodeId)
-            {
-                distances.Add((i, DistanceMatrix[nodeId][i]));
-            }
-        }
-
-        distances.Sort((a, b) => a.distance.CompareTo(b.distance));
-
-        foreach (var (node, _) in distances)
-        {
-            yield return node;
-        }
-    }
-
-    /// <summary>
-    /// Gets the optimal node for memory allocation based on processor affinity.
-    /// </summary>
-    public int GetOptimalNodeForProcessors(IEnumerable<int> processorIds)
-    {
-        var processorList = processorIds.ToArray();
-        if (processorList.Length == 0)
-        {
-            return 0;
-        }
-
-        // Count processors per node
-        var nodeProcessorCounts = new int[NodeCount];
-        foreach (var processorId in processorList)
-        {
-            var nodeId = GetNodeForProcessor(processorId);
-            nodeProcessorCounts[nodeId]++;
-        }
-
-        // Return node with most processors
-        var maxCount = 0;
-        var bestNode = 0;
-        for (var i = 0; i < NodeCount; i++)
-        {
-            if (nodeProcessorCounts[i] > maxCount)
-            {
-                maxCount = nodeProcessorCounts[i];
-                bestNode = i;
-            }
-        }
-
-        return bestNode;
-    }
-
-    /// <summary>
-    /// Gets nodes sorted by available memory.
-    /// </summary>
-    public IEnumerable<int> GetNodesByAvailableMemory()
-    {
-        return Nodes
-            .Select((node, index) => new { NodeId = index, node.MemorySize })
-            .OrderByDescending(x => x.MemorySize)
-            .Select(x => x.NodeId);
-    }
-}
-
-/// <summary>
-/// Information about a NUMA node with advanced features.
-/// </summary>
-public sealed class NumaNode
-{
-    /// <summary>
-    /// Gets the node ID.
-    /// </summary>
-    public required int NodeId { get; init; }
-
-    /// <summary>
-    /// Gets the processor affinity mask.
-    /// </summary>
-    public required ulong ProcessorMask { get; init; }
-
-    /// <summary>
-    /// Gets the number of processors in this node.
-    /// </summary>
-    public required int ProcessorCount { get; init; }
-
-    /// <summary>
-    /// Gets the memory size in bytes (0 if unknown).
-    /// </summary>
-    public required long MemorySize { get; init; }
-
-    /// <summary>
-    /// Gets the processor group (Windows only, 0 for other platforms).
-    /// </summary>
-    public ushort Group { get; init; }
-
-    /// <summary>
-    /// Gets the cache coherency domain identifier.
-    /// </summary>
-    public int CacheCoherencyDomain { get; init; }
-
-    /// <summary>
-    /// Gets information about huge pages support on this node.
-    /// </summary>
-    public HugePagesInfo? HugePagesInfo { get; init; }
-
-    /// <summary>
-    /// Gets the cache hierarchy information for this node.
-    /// </summary>
-    public CacheHierarchy? CacheHierarchy { get; init; }
-
-    /// <summary>
-    /// Gets the list of CPU IDs in this node.
-    /// </summary>
-    public IEnumerable<int> CpuList
-    {
-        get
-        {
-            for (var i = 0; i < 64; i++)
-            {
-                if ((ProcessorMask & (1UL << i)) != 0)
-                {
-                    yield return i;
-                }
-            }
-        }
-    }
-
-    /// <summary>
-    /// Checks if a specific CPU belongs to this node.
-    /// </summary>
-    public bool ContainsCpu(int cpuId) => cpuId >= 0 && cpuId < 64 && (ProcessorMask & (1UL << cpuId)) != 0;
-}
-
-/// <summary>
-/// Information about huge pages support on a NUMA node.
-/// </summary>
-public sealed class HugePagesInfo
-{
-    /// <summary>
-    /// Gets the supported huge page sizes.
-    /// </summary>
-    public required IReadOnlyList<HugePageSize> SupportedSizes { get; init; }
-
-    /// <summary>
-    /// Gets whether huge pages are supported on this node.
-    /// </summary>
-    public bool IsSupported => SupportedSizes.Count > 0;
-
-    /// <summary>
-    /// Gets the largest available huge page size.
-    /// </summary>
-    public long LargestPageSize => SupportedSizes.Count > 0 ? SupportedSizes.Max(s => s.SizeInBytes) : 0;
-}
-
-/// <summary>
-/// Information about a specific huge page size.
-/// </summary>
-public sealed class HugePageSize
-{
-    /// <summary>
-    /// Gets the page size in bytes.
-    /// </summary>
-    public required long SizeInBytes { get; init; }
-
-    /// <summary>
-    /// Gets the number of free pages of this size.
-    /// </summary>
-    public required int FreePages { get; init; }
-
-    /// <summary>
-    /// Gets the total number of pages of this size.
-    /// </summary>
-    public required int TotalPages { get; init; }
-
-    /// <summary>
-    /// Gets the total free memory in bytes for this page size.
-    /// </summary>
-    public long FreeMemoryBytes => FreePages * SizeInBytes;
-
-    /// <summary>
-    /// Gets the total memory in bytes for this page size.
-    /// </summary>
-    public long TotalMemoryBytes => TotalPages * SizeInBytes;
-}
-
-/// <summary>
-/// Information about cache hierarchy on a NUMA node.
-/// </summary>
-public sealed class CacheHierarchy
-{
-    /// <summary>
-    /// Gets the cache levels.
-    /// </summary>
-    public required IReadOnlyList<CacheLevel> Levels { get; init; }
-
-    /// <summary>
-    /// Gets a specific cache level.
-    /// </summary>
-    public CacheLevel? GetLevel(int level) => Levels.FirstOrDefault(l => l.Level == level);
-
-    /// <summary>
-    /// Gets the total cache size across all levels.
-    /// </summary>
-    public long TotalCacheSize => Levels.Sum(l => l.SizeInBytes);
-}
-
-/// <summary>
-/// Information about a specific cache level.
-/// </summary>
-public sealed class CacheLevel
-{
-    /// <summary>
-    /// Gets the cache level (1, 2, 3, etc.).
-    /// </summary>
-    public required int Level { get; init; }
-
-    /// <summary>
-    /// Gets the cache size in bytes.
-    /// </summary>
-    public required long SizeInBytes { get; init; }
-
-    /// <summary>
-    /// Gets the cache type (Data, Instruction, Unified).
-    /// </summary>
-    public required string Type { get; init; }
-
-    /// <summary>
-    /// Gets the cache line size in bytes.
-    /// </summary>
-    public required int LineSize { get; init; }
-}
-
-// Add GeneratedRegex methods at the end for AOT compatibility
-public static partial class NumaInfo
-{
-    [GeneratedRegex(@"(\d+)\s*kB")]
-    private static partial Regex MemorySizeRegex();
-
-    [GeneratedRegex(@"hugepages-(\d+)kB")]
-    private static partial Regex HugePagesRegex();
-
-    [GeneratedRegex(@"(\d+)([KMG]?)")]
-    private static partial Regex CacheSizeRegex();
-}
+// Copyright (c) 2025 Michael Ivertowski
+// Licensed under the MIT License. See LICENSE file in the project root for license information.
+
+using System.Diagnostics;
+using System.Globalization;
+using System.Management;
+using System.Runtime.InteropServices;
+using System.Text.RegularExpressions;
+
+namespace DotCompute.Backends.CPU.Threading;
+
+/// <summary>
+/// Provides information about NUMA (Non-Uniform Memory Access) topology.
+/// </summary>
+public static partial class NumaInfo
+{
+    private static readonly Lazy<NumaTopology> _topology = new(DiscoverTopology);
+
+    /// <summary>
+    /// Gets the NUMA topology of the system.
+    /// </summary>
+    public static NumaTopology Topology => _topology.Value;
+
+    /// <summary>
+    /// Gets whether the system has NUMA support.
+    /// </summary>
+    public static bool IsNumaSystem => Topology.NodeCount > 1;
+
+    private static NumaTopology DiscoverTopology()
+    {
+        // Platform-specific NUMA discovery
+        if (OperatingSystem.IsWindows())
+        {
+            return DiscoverWindowsTopology();
+        }
+        else if (OperatingSystem.IsLinux())
+        {
+            return DiscoverLinuxTopology();
+        }
+        else
+        {
+            // Default to single node for unsupported platforms
+            return new NumaTopology
+            {
+                NodeCount = 1,
+                ProcessorCount = Environment.ProcessorCount,
+                Nodes =
+                [
+                    new NumaNode
+                    {
+                        NodeId = 0,
+                        ProcessorMask = (1UL << Environment.ProcessorCount) - 1,
+                        ProcessorCount = Environment.ProcessorCount,
+                        MemorySize = 0 // Unknown
+                    }
+                ]
+            };
+        }
+    }
+
+    [System.Runtime.Versioning.SupportedOSPlatform("windows")]
+    private static NumaTopology DiscoverWindowsTopology()
+    {
+        try
+        {
+            // Use Windows NUMA API for comprehensive topology discovery
+            return DiscoverWindowsTopologyNative();
+        }
+        catch (Exception ex)
+        {
+            Debug.WriteLine($"Failed to discover Windows NUMA topology: {ex.Message}");
+            // Fall back to WMI-based discovery
+            return DiscoverWindowsTopologyWmi();
+        }
+    }
+
+    [System.Runtime.Versioning.SupportedOSPlatform("windows")]
+    private static NumaTopology DiscoverWindowsTopologyNative()
+    {
+        var nodes = new List<NumaNode>();
+        var nodeCount = GetNumaHighestNodeNumber() + 1;
+        var processorCount = Environment.ProcessorCount;
+        var distanceMatrix = new int[nodeCount][];
+        for (var i = 0; i < nodeCount; i++)
+        {
+            distanceMatrix[i] = new int[nodeCount];
+        }
+
+        for (var nodeId = 0; nodeId < nodeCount; nodeId++)
+        {
+            // Get processor mask for this node
+            if (GetNumaNodeProcessorMaskEx((ushort)nodeId, out var affinity))
+            {
+                var memorySize = GetNumaNodeMemorySize(nodeId);
+
+                nodes.Add(new NumaNode
+                {
+                    NodeId = nodeId,
+                    ProcessorMask = affinity.Mask,
+                    ProcessorCount = PopCount(affinity.Mask),
+                    MemorySize = memorySize,
+                    Group = affinity.Group,
+                    CacheCoherencyDomain = GetCacheCoherencyDomain(nodeId)
+                });
+            }
+
+            // Build distance matrix
+            for (var otherNodeId = 0; otherNodeId < nodeCount; otherNodeId++)
+            {
+                distanceMatrix[nodeId][otherNodeId] = GetNumaNodeDistance(nodeId, otherNodeId);
+            }
+        }
+
+        return new NumaTopology
+        {
+            NodeCount = nodeCount,
+            ProcessorCount = processorCount,
+            Nodes = [.. nodes],
+            DistanceMatrix = distanceMatrix,
+            CacheLineSize = GetCacheLineSize(),
+            PageSize = GetPageSize()
+        };
+    }
+
+    [System.Runtime.Versioning.SupportedOSPlatform("windows")]
+    private static NumaTopology DiscoverWindowsTopologyWmi()
+    {
+        var nodes = new List<NumaNode>();
+        var processorCount = Environment.ProcessorCount;
+
+        try
+        {
+            // Use WMI as fallback for Windows topology discovery
+            using var searcher = new System.Management.ManagementObjectSearcher(
+                "SELECT * FROM Win32_NumaNode");
+
+            var results = searcher.Get();
+            if (results.Count > 0)
+            {
+                foreach (var node in results.Cast<ManagementObject>())
+                {
+                    var nodeId = Convert.ToInt32(node["NodeId"], CultureInfo.InvariantCulture);
+                    var processorMask = GetProcessorMaskFromWmi(node);
+
+                    nodes.Add(new NumaNode
+                    {
+                        NodeId = nodeId,
+                        ProcessorMask = processorMask,
+                        ProcessorCount = PopCount(processorMask),
+                        MemorySize = GetMemorySizeFromWmi(node),
+                        Group = 0, // Default group
+                        CacheCoherencyDomain = nodeId
+                    });
+                }
+            }
+        }
+        catch
+        {
+            // Fall back to simplified topology
+            return CreateFallbackTopology(processorCount);
+        }
+
+        if (nodes.Count == 0)
+        {
+            return CreateFallbackTopology(processorCount);
+        }
+
+        var nodeCount = nodes.Count;
+        var distanceMatrix = EstimateDistanceMatrix(nodeCount);
+
+        return new NumaTopology
+        {
+            NodeCount = nodeCount,
+            ProcessorCount = processorCount,
+            Nodes = [.. nodes],
+            DistanceMatrix = distanceMatrix,
+            CacheLineSize = 64, // Standard cache line size
+            PageSize = 4096 // Standard page size
+        };
+    }
+
+    [System.Runtime.Versioning.SupportedOSPlatform("linux")]
+    private static NumaTopology DiscoverLinuxTopology()
+    {
+        try
+        {
+            // Use advanced Linux NUMA discovery with libnuma integration
+            return DiscoverLinuxTopologyAdvanced();
+        }
+        catch (Exception ex)
+        {
+            Debug.WriteLine($"Failed to discover Linux NUMA topology: {ex.Message}");
+            // Fall back to sysfs-based discovery
+            return DiscoverLinuxTopologySysfs();
+        }
+    }
+
+    [System.Runtime.Versioning.SupportedOSPlatform("linux")]
+    private static NumaTopology DiscoverLinuxTopologyAdvanced()
+    {
+        var processorCount = Environment.ProcessorCount;
+        var nodes = new List<NumaNode>();
+
+        // First try libnuma integration
+        if (TryLoadLibnuma())
+        {
+            var nodeCount = numa_max_node() + 1;
+            var distanceMatrix = new int[nodeCount][];
+            for (var i = 0; i < nodeCount; i++)
+            {
+                distanceMatrix[i] = new int[nodeCount];
+            }
+
+            for (var nodeId = 0; nodeId < nodeCount; nodeId++)
+            {
+                if (numa_node_to_cpus(nodeId, out var cpuMask, out var cpuCount))
+                {
+                    var memorySize = GetLinuxNodeMemorySize(nodeId);
+                    var hugePagesInfo = GetLinuxHugePagesInfo(nodeId);
+                    var cacheInfo = GetLinuxCacheInfo(nodeId);
+
+                    nodes.Add(new NumaNode
+                    {
+                        NodeId = nodeId,
+                        ProcessorMask = cpuMask,
+                        ProcessorCount = cpuCount,
+                        MemorySize = memorySize,
+                        Group = 0, // Linux doesn't use processor groups
+                        CacheCoherencyDomain = nodeId,
+                        HugePagesInfo = hugePagesInfo,
+                        CacheHierarchy = cacheInfo
+                    });
+                }
+
+                // Build distance matrix using libnuma
+                for (var otherNodeId = 0; otherNodeId < nodeCount; otherNodeId++)
+                {
+                    distanceMatrix[nodeId][otherNodeId] = numa_distance(nodeId, otherNodeId);
+                }
+            }
+
+            return new NumaTopology
+            {
+                NodeCount = nodeCount,
+                ProcessorCount = processorCount,
+                Nodes = [.. nodes],
+                DistanceMatrix = distanceMatrix,
+                CacheLineSize = GetLinuxCacheLineSize(),
+                PageSize = GetLinuxPageSize(),
+                SupportsMemoryBinding = true,
+                SupportsMemoryPolicy = true
+            };
+        }
+
+        // Fall back to sysfs discovery
+        return DiscoverLinuxTopologySysfs();
+    }
+
+    [System.Runtime.Versioning.SupportedOSPlatform("linux")]
+    private static NumaTopology DiscoverLinuxTopologySysfs()
+    {
+        var processorCount = Environment.ProcessorCount;
+
+        try
+        {
+            // Enhanced sysfs-based discovery
+            if (Directory.Exists("/sys/devices/system/node"))
+            {
+                var nodeDirs = Directory.GetDirectories("/sys/devices/system/node", "node*")
+                    .OrderBy(d => int.Parse(Path.GetFileName(d)[4..], CultureInfo.InvariantCulture))
+                    .ToArray();
+
+                var nodes = new List<NumaNode>();
+                var nodeCount = nodeDirs.Length;
+                var distanceMatrix = new int[nodeCount][];
+                for (var i = 0; i < nodeCount; i++)
+                {
+                    distanceMatrix[i] = new int[nodeCount];
+                }
+
+                for (var i = 0; i < nodeDirs.Length; i++)
+                {
+                    var nodeDir = nodeDirs[i];
+                    var nodeId = int.Parse(Path.GetFileName(nodeDir)[4..], CultureInfo.InvariantCulture);
+
+                    var cpuListFile = Path.Combine(nodeDir, "cpulist");
+                    if (File.Exists(cpuListFile))
+                    {
+                        var cpuList = File.ReadAllText(cpuListFile).Trim();
+                        var (mask, count) = ParseCpuList(cpuList);
+                        var memorySize = GetLinuxNodeMemorySizeSysfs(nodeDir);
+                        var hugePagesInfo = GetLinuxHugePagesSysfs(nodeDir);
+                        var cacheInfo = GetLinuxCacheInfoSysfs(nodeId);
+
+                        nodes.Add(new NumaNode
+                        {
+                            NodeId = nodeId,
+                            ProcessorMask = mask,
+                            ProcessorCount = count,
+                            MemorySize = memorySize,
+                            Group = 0,
+                            CacheCoherencyDomain = nodeId,
+                            HugePagesInfo = hugePagesInfo,
+                            CacheHierarchy = cacheInfo
+                        });
+                    }
+
+                    // Build distance matrix from sysfs
+                    var distanceFile = Path.Combine(nodeDir, "distance");
+                    if (File.Exists(distanceFile))
+                    {
+                        var distances = File.ReadAllText(distanceFile).Trim().Split(' ', StringSplitOptions.RemoveEmptyEntries);
+                        for (var j = 0; j < Math.Min(distances.Length, nodeCount); j++)
+                        {
+                            if (int.TryParse(distances[j], out var distance))
+                            {
+                                distanceMatrix[i][j] = distance;
+                            }
+                        }
+                    }
+                }
+
+                if (nodes.Count > 0)
+                {
+                    return new NumaTopology
+                    {
+                        NodeCount = nodes.Count,
+                        ProcessorCount = processorCount,
+                        Nodes = [.. nodes],
+                        DistanceMatrix = distanceMatrix,
+                        CacheLineSize = GetLinuxCacheLineSize(),
+                        PageSize = GetLinuxPageSize(),
+                        SupportsMemoryBinding = File.Exists("/proc/sys/kernel/numa_balancing"),
+                        SupportsMemoryPolicy = Directory.Exists("/sys/kernel/mm/numa")
+                    };
+                }
+            }
+        }
+        catch
+        {
+            // Fall through to default
+        }
+
+        // Default single node topology
+        return CreateFallbackTopology(processorCount);
+    }
+
+    private static (ulong mask, int count) ParseCpuList(string cpuList)
+    {
+        // Parse Linux CPU list format: "0-3,8-11"
+        ulong mask = 0;
+        var count = 0;
+
+        var parts = cpuList.Split(',');
+        foreach (var part in parts)
+        {
+#pragma warning disable CA1307 // Specify StringComparison for clarity - Contains(char) doesn't have StringComparison overload
+            if (part.Contains('-'))
+#pragma warning restore CA1307
+            {
+                var range = part.Split('-');
+                var start = int.Parse(range[0], CultureInfo.InvariantCulture);
+                var end = int.Parse(range[1], CultureInfo.InvariantCulture);
+
+                for (var i = start; i <= end; i++)
+                {
+                    mask |= (1UL << i);
+                    count++;
+                }
+            }
+            else
+            {
+                var cpu = int.Parse(part, CultureInfo.InvariantCulture);
+                mask |= (1UL << cpu);
+                count++;
+            }
+        }
+
+        return (mask, count);
+    }
+
+    private static long GetNodeMemorySize(string nodeDir)
+    {
+        try
+        {
+            var meminfoFile = Path.Combine(nodeDir, "meminfo");
+            if (File.Exists(meminfoFile))
+            {
+                var lines = File.ReadAllLines(meminfoFile);
+                foreach (var line in lines)
+                {
+                    if (line.StartsWith($"Node {Path.GetFileName(nodeDir)[4..]} MemTotal:", StringComparison.Ordinal))
+                    {
+                        var parts = line.Split(':')[1].Trim().Split(' ');
+                        return long.Parse(parts[0], CultureInfo.InvariantCulture) * 1024; // Convert from KB to bytes
+                    }
+                }
+            }
+        }
+        catch
+        {
+            // Ignore errors
+        }
+
+        return 0;
+    }
+
+    #region Windows Native API Declarations
+
+    [StructLayout(LayoutKind.Sequential)]
+    private struct GROUP_AFFINITY
+    {
+        public ulong Mask;
+        public ushort Group;
+        public ushort Reserved1;
+        public ushort Reserved2;
+        public ushort Reserved3;
+    }
+
+    [DllImport("kernel32.dll", SetLastError = true)]
+    [DefaultDllImportSearchPaths(DllImportSearchPath.System32)]
+#pragma warning disable IDE1006 // Naming Styles
+    private static extern bool GetNumaNodeProcessorMaskEx(ushort Node, out GROUP_AFFINITY ProcessorMask);
+#pragma warning restore IDE1006 // Naming Styles
+
+    [DllImport("kernel32.dll", SetLastError = true)]
+    [DefaultDllImportSearchPaths(DllImportSearchPath.System32)]
+#pragma warning disable IDE1006 // Naming Styles
+    private static extern bool GetNumaHighestNodeNumber(out uint HighestNodeNumber);
+#pragma warning restore IDE1006 // Naming Styles
+
+    [System.Runtime.Versioning.SupportedOSPlatform("windows")]
+    private static int GetNumaHighestNodeNumber() => GetNumaHighestNodeNumber(out var highest) ? (int)highest : 0;
+
+    [DllImport("kernel32.dll", SetLastError = true)]
+    [DefaultDllImportSearchPaths(DllImportSearchPath.System32)]
+#pragma warning disable IDE1006 // Naming Styles
+    private static extern bool GetNumaNodeProcessorMask(byte Node, out ulong ProcessorMask);
+#pragma warning restore IDE1006 // Naming Styles
+
+    [DllImport("kernel32.dll", SetLastError = true)]
+    [DefaultDllImportSearchPaths(DllImportSearchPath.System32)]
+#pragma warning disable IDE1006 // Naming Styles
+    private static extern bool GetNumaAvailableMemoryNodeEx(ushort Node, out ulong AvailableBytes);
+#pragma warning restore IDE1006 // Naming Styles
+
+    [DllImport("kernel32.dll", SetLastError = true)]
+    [DefaultDllImportSearchPaths(DllImportSearchPath.System32)]
+    private static extern bool GetSystemInfo(out SYSTEM_INFO lpSystemInfo);
+
+    [StructLayout(LayoutKind.Sequential)]
+    private struct SYSTEM_INFO
+    {
+        public ushort ProcessorArchitecture;
+        public ushort Reserved;
+        public uint PageSize;
+        public IntPtr MinimumApplicationAddress;
+        public IntPtr MaximumApplicationAddress;
+        public IntPtr ActiveProcessorMask;
+        public uint NumberOfProcessors;
+        public uint ProcessorType;
+        public uint AllocationGranularity;
+        public ushort ProcessorLevel;
+        public ushort ProcessorRevision;
+    }
+
+    #endregion
+
+    #region Linux libnuma Integration
+
+    private static bool _libnumaLoaded;
+    private static bool _libnumaAvailable;
+
+    private static bool TryLoadLibnuma()
+    {
+        if (_libnumaLoaded)
+        {
+            return _libnumaAvailable;
+        }
+
+        try
+        {
+            // Try to load libnuma
+            _libnumaAvailable = numa_available() != -1;
+        }
+        catch
+        {
+            _libnumaAvailable = false;
+        }
+        finally
+        {
+            _libnumaLoaded = true;
+        }
+
+        return _libnumaAvailable;
+    }
+
+    [DllImport("numa", EntryPoint = "numa_available")]
+    [DefaultDllImportSearchPaths(DllImportSearchPath.SafeDirectories)]
+    private static extern int numa_available();
+
+    [DllImport("numa", EntryPoint = "numa_max_node")]
+    [DefaultDllImportSearchPaths(DllImportSearchPath.SafeDirectories)]
+    private static extern int numa_max_node();
+
+    [DllImport("numa", EntryPoint = "numa_distance")]
+    [DefaultDllImportSearchPaths(DllImportSearchPath.SafeDirectories)]
+    private static extern int numa_distance(int from, int to);
+
+    private static bool numa_node_to_cpus(int node, out ulong cpuMask, out int cpuCount)
+    {
+        // Simplified implementation - in reality would call numa_node_to_cpus
+        cpuMask = 0;
+        cpuCount = 0;
+
+        try
+        {
+            var cpuListPath = $"/sys/devices/system/node/node{node}/cpulist";
+            if (File.Exists(cpuListPath))
+            {
+                var cpuList = File.ReadAllText(cpuListPath).Trim();
+                var (mask, count) = ParseCpuList(cpuList);
+                cpuMask = mask;
+                cpuCount = count;
+                return true;
+            }
+        }
+        catch
+        {
+            // Ignore errors
+        }
+
+        return false;
+    }
+
+    #endregion
+
+    #region Helper Methods
+
+    private static NumaTopology CreateFallbackTopology(int processorCount)
+    {
+        return new NumaTopology
+        {
+            NodeCount = 1,
+            ProcessorCount = processorCount,
+            Nodes =
+            [
+                new NumaNode
+                {
+                    NodeId = 0,
+                    ProcessorMask = (1UL << Math.Min(processorCount, 64)) - 1,
+                    ProcessorCount = processorCount,
+                    MemorySize = 0,
+                    Group = 0,
+                    CacheCoherencyDomain = 0
+                }
+            ],
+            DistanceMatrix = [[10]],
+            CacheLineSize = 64,
+            PageSize = 4096,
+            SupportsMemoryBinding = false,
+            SupportsMemoryPolicy = false
+        };
+    }
+
+    private static int[][] EstimateDistanceMatrix(int nodeCount)
+    {
+        var matrix = new int[nodeCount][];
+        for (var i = 0; i < nodeCount; i++)
+        {
+            matrix[i] = new int[nodeCount];
+            for (var j = 0; j < nodeCount; j++)
+            {
+                matrix[i][j] = i == j ? 10 : 20; // Standard NUMA distances
+            }
+        }
+        return matrix;
+    }
+
+    private static int PopCount(ulong value)
+    {
+        // Population count (number of set bits)
+        var count = 0;
+        while (value != 0)
+        {
+            count++;
+            value &= value - 1; // Clear the lowest set bit
+        }
+        return count;
+    }
+
+    [System.Runtime.Versioning.SupportedOSPlatform("windows")]
+    private static ulong GetProcessorMaskFromWmi(System.Management.ManagementObject node)
+    {
+        // Extract processor mask from WMI object
+        try
+        {
+            var processorMask = node["ProcessorMask"];
+            if (processorMask != null)
+            {
+                return Convert.ToUInt64(processorMask, CultureInfo.InvariantCulture);
+            }
+        }
+        catch
+        {
+            // Ignore errors
+        }
+        return 0;
+    }
+
+    [System.Runtime.Versioning.SupportedOSPlatform("windows")]
+    private static long GetMemorySizeFromWmi(System.Management.ManagementObject node)
+    {
+        try
+        {
+            var memorySize = node["MemorySize"];
+            if (memorySize != null)
+            {
+                return Convert.ToInt64(memorySize, System.Globalization.CultureInfo.InvariantCulture);
+            }
+        }
+        catch
+        {
+            // Ignore errors
+        }
+        return 0;
+    }
+
+    private static long GetNumaNodeMemorySize(int nodeId)
+    {
+        // Windows-specific memory size query
+        if (GetNumaAvailableMemoryNodeEx((ushort)nodeId, out var availableBytes))
+        {
+            return (long)availableBytes;
+        }
+        return 0;
+    }
+
+    private static int GetCacheCoherencyDomain(int nodeId) => nodeId; // For most systems, cache coherency domain matches NUMA node
+
+    private static int GetNumaNodeDistance(int fromNode, int toNode) => fromNode == toNode ? 10 : 20; // Default NUMA distances if system doesn't provide them
+
+    private static int GetCacheLineSize() => 64; // Most modern processors use 64-byte cache lines
+
+    private static int GetPageSize()
+    {
+        if (GetSystemInfo(out var sysInfo))
+        {
+            return (int)sysInfo.PageSize;
+        }
+        return 4096; // Default page size
+    }
+
+    private static long GetLinuxNodeMemorySize(int nodeId)
+    {
+        try
+        {
+            var meminfoPath = $"/sys/devices/system/node/node{nodeId}/meminfo";
+            if (File.Exists(meminfoPath))
+            {
+                var lines = File.ReadAllLines(meminfoPath);
+                foreach (var line in lines)
+                {
+                    if (line.StartsWith($"Node {nodeId} MemTotal:", StringComparison.Ordinal))
+                    {
+                        var match = MemorySizeRegex().Match(line);
+                        if (match.Success && long.TryParse(match.Groups[1].Value, out var kb))
+                        {
+                            return kb * 1024; // Convert KB to bytes
+                        }
+                    }
+                }
+            }
+        }
+        catch
+        {
+            // Ignore errors
+        }
+        return 0;
+    }
+
+    private static long GetLinuxNodeMemorySizeSysfs(string nodeDir) => GetNodeMemorySize(nodeDir);
+
+    private static HugePagesInfo GetLinuxHugePagesInfo(int nodeId) => GetLinuxHugePagesSysfs($"/sys/devices/system/node/node{nodeId}");
+
+    private static HugePagesInfo GetLinuxHugePagesSysfs(string nodeDir)
+    {
+        var hugePagesDir = Path.Combine(nodeDir, "hugepages");
+        var supportedSizes = new List<HugePageSize>();
+
+        try
+        {
+            if (Directory.Exists(hugePagesDir))
+            {
+                var sizeDirectories = Directory.GetDirectories(hugePagesDir, "hugepages-*");
+                foreach (var sizeDir in sizeDirectories)
+                {
+                    var sizeName = Path.GetFileName(sizeDir);
+                    var match = HugePagesRegex().Match(sizeName);
+                    if (match.Success && int.TryParse(match.Groups[1].Value, out var sizeKb))
+                    {
+                        var freeFile = Path.Combine(sizeDir, "free_hugepages");
+                        var totalFile = Path.Combine(sizeDir, "nr_hugepages");
+
+                        var freePages = File.Exists(freeFile) ? ReadIntFromFile(freeFile) : 0;
+                        var totalPages = File.Exists(totalFile) ? ReadIntFromFile(totalFile) : 0;
+
+                        supportedSizes.Add(new HugePageSize
+                        {
+                            SizeInBytes = sizeKb * 1024L,
+                            FreePages = freePages,
+                            TotalPages = totalPages
+                        });
+                    }
+                }
+            }
+        }
+        catch
+        {
+            // Ignore errors
+        }
+
+        return new HugePagesInfo { SupportedSizes = supportedSizes };
+    }
+
+    private static CacheHierarchy GetLinuxCacheInfo(int nodeId) => GetLinuxCacheInfoSysfs(nodeId);
+
+    private static CacheHierarchy GetLinuxCacheInfoSysfs(int nodeId)
+    {
+        var levels = new List<CacheLevel>();
+
+        try
+        {
+            // Get cache information from first CPU in the node
+            var cpuListPath = $"/sys/devices/system/node/node{nodeId}/cpulist";
+            if (File.Exists(cpuListPath))
+            {
+                var cpuList = File.ReadAllText(cpuListPath).Trim();
+                var firstCpu = ParseFirstCpu(cpuList);
+                if (firstCpu >= 0)
+                {
+                    var cacheDir = $"/sys/devices/system/cpu/cpu{firstCpu}/cache";
+                    if (Directory.Exists(cacheDir))
+                    {
+                        var cacheDirs = Directory.GetDirectories(cacheDir, "index*");
+                        foreach (var indexDir in cacheDirs)
+                        {
+                            var level = ReadCacheLevel(indexDir);
+                            if (level != null)
+                            {
+                                levels.Add(level);
+                            }
+                        }
+                    }
+                }
+            }
+        }
+        catch
+        {
+            // Ignore errors
+        }
+
+        return new CacheHierarchy { Levels = levels };
+    }
+
+    private static int GetLinuxCacheLineSize()
+    {
+        try
+        {
+            var coherencyLineSizePath = "/sys/devices/system/cpu/cpu0/cache/index0/coherency_line_size";
+            if (File.Exists(coherencyLineSizePath))
+            {
+                return ReadIntFromFile(coherencyLineSizePath);
+            }
+        }
+        catch
+        {
+            // Ignore errors
+        }
+        return 64; // Default cache line size
+    }
+
+    private static int GetLinuxPageSize()
+    {
+        try
+        {
+            // Get page size from getconf
+            var process = Process.Start(new ProcessStartInfo
+            {
+                FileName = "getconf",
+                Arguments = "PAGESIZE",
+                RedirectStandardOutput = true,
+                UseShellExecute = false
+            });
+
+            if (process != null)
+            {
+                var output = process.StandardOutput.ReadToEnd();
+                process.WaitForExit();
+
+                if (int.TryParse(output.Trim(), out var pageSize))
+                {
+                    return pageSize;
+                }
+            }
+        }
+        catch
+        {
+            // Ignore errors
+        }
+        return 4096; // Default page size
+    }
+
+    private static int ReadIntFromFile(string filePath)
+    {
+        try
+        {
+            var content = File.ReadAllText(filePath).Trim();
+            return int.TryParse(content, out var value) ? value : 0;
+        }
+        catch
+        {
+            return 0;
+        }
+    }
+
+    private static int ParseFirstCpu(string cpuList)
+    {
+        var parts = cpuList.Split(',');
+        if (parts.Length > 0)
+        {
+            var firstPart = parts[0];
+#pragma warning disable CA1307 // Specify StringComparison for clarity - Contains(char) does not have StringComparison overload
+            if (firstPart.Contains('-'))
+#pragma warning restore CA1307
+            {
+                var range = firstPart.Split('-');
+                if (int.TryParse(range[0], out var start))
+                {
+                    return start;
+                }
+            }
+            else if (int.TryParse(firstPart, out var cpu))
+            {
+                return cpu;
+            }
+        }
+        return -1;
+    }
+
+    private static CacheLevel? ReadCacheLevel(string indexDir)
+    {
+        try
+        {
+            var levelFile = Path.Combine(indexDir, "level");
+            var sizeFile = Path.Combine(indexDir, "size");
+            var typeFile = Path.Combine(indexDir, "type");
+
+            if (File.Exists(levelFile) && File.Exists(sizeFile) && File.Exists(typeFile))
+            {
+                var level = ReadIntFromFile(levelFile);
+                var sizeStr = File.ReadAllText(sizeFile).Trim();
+                var type = File.ReadAllText(typeFile).Trim();
+
+                // Parse size (e.g., "32K", "256K", "8M")
+                var sizeMatch = CacheSizeRegex().Match(sizeStr);
+                if (sizeMatch.Success && int.TryParse(sizeMatch.Groups[1].Value, out var size))
+                {
+                    var multiplier = sizeMatch.Groups[2].Value switch
+                    {
+                        "K" => 1024,
+                        "M" => 1024 * 1024,
+                        "G" => 1024 * 1024 * 1024,
+                        _ => 1
+                    };
+
+                    return new CacheLevel
+                    {
+                        Level = level,
+                        SizeInBytes = size * multiplier,
+                        Type = type,
+                        LineSize = GetCacheLineSize()
+                    };
+                }
+            }
+        }
+        catch
+        {
+            // Ignore errors
+        }
+        return null;
+    }
+
+    #endregion
+}
+
+/// <summary>
+/// NUMA topology information with advanced features.
+/// </summary>
+public sealed class NumaTopology
+{
+    /// <summary>
+    /// Gets the number of NUMA nodes.
+    /// </summary>
+    public required int NodeCount { get; init; }
+
+    /// <summary>
+    /// Gets the total processor count.
+    /// </summary>
+    public required int ProcessorCount { get; init; }
+
+    /// <summary>
+    /// Gets the NUMA nodes.
+    /// </summary>
+    public required IReadOnlyList<NumaNode> Nodes { get; init; }
+
+    /// <summary>
+    /// Gets the NUMA distance matrix (relative latency between nodes).
+    /// </summary>
+    public IReadOnlyList<IReadOnlyList<int>>? DistanceMatrix { get; init; }
+
+    /// <summary>
+    /// Gets the cache line size in bytes.
+    /// </summary>
+    public int CacheLineSize { get; init; } = 64;
+
+    /// <summary>
+    /// Gets the page size in bytes.
+    /// </summary>
+    public int PageSize { get; init; } = 4096;
+
+    /// <summary>
+    /// Gets whether the system supports memory binding to specific nodes.
+    /// </summary>
+    public bool SupportsMemoryBinding { get; init; }
+
+    /// <summary>
+    /// Gets whether the system supports memory policy configuration.
+    /// </summary>
+    public bool SupportsMemoryPolicy { get; init; }
+
+    /// <summary>
+    /// Gets the node for a specific processor.
+    /// </summary>
+    public int GetNodeForProcessor(int processorId)
+    {
+        for (var i = 0; i < Nodes.Count; i++)
+        {
+            if ((Nodes[i].ProcessorMask & (1UL << processorId)) != 0)
+            {
+                return i;
+            }
+        }
+        return 0;
+    }
+
+    /// <summary>
+    /// Gets processors for a specific node.
+    /// </summary>
+    public IEnumerable<int> GetProcessorsForNode(int nodeId)
+    {
+        if (nodeId < 0 || nodeId >= Nodes.Count)
+        {
+            yield break;
+        }
+
+        var mask = Nodes[nodeId].ProcessorMask;
+        for (var i = 0; i < 64; i++)
+        {
+            if ((mask & (1UL << i)) != 0)
+            {
+                yield return i;
+            }
+        }
+    }
+
+    /// <summary>
+    /// Gets the distance between two NUMA nodes.
+    /// </summary>
+    public int GetDistance(int fromNode, int toNode)
+    {
+        if (DistanceMatrix == null ||
+            fromNode < 0 || fromNode >= NodeCount ||
+            toNode < 0 || toNode >= NodeCount)
+        {
+            return fromNode == toNode ? 10 : 20; // Default distances
+        }
+
+        return DistanceMatrix[fromNode][toNode];
+    }
+
+    /// <summary>
+    /// Gets the closest nodes to a given node, ordered by distance.
+    /// </summary>
+    public IEnumerable<int> GetClosestNodes(int nodeId)
+    {
+        if (nodeId < 0 || nodeId >= NodeCount || DistanceMatrix == null)
+        {
+            yield break;
+        }
+
+        var distances = new List<(int node, int distance)>();
+        for (var i = 0; i < NodeCount; i++)
+        {
+            if (i != nodeId)
+            {
+                distances.Add((i, DistanceMatrix[nodeId][i]));
+            }
+        }
+
+        distances.Sort((a, b) => a.distance.CompareTo(b.distance));
+
+        foreach (var (node, _) in distances)
+        {
+            yield return node;
+        }
+    }
+
+    /// <summary>
+    /// Gets the optimal node for memory allocation based on processor affinity.
+    /// </summary>
+    public int GetOptimalNodeForProcessors(IEnumerable<int> processorIds)
+    {
+        var processorList = processorIds.ToArray();
+        if (processorList.Length == 0)
+        {
+            return 0;
+        }
+
+        // Count processors per node
+        var nodeProcessorCounts = new int[NodeCount];
+        foreach (var processorId in processorList)
+        {
+            var nodeId = GetNodeForProcessor(processorId);
+            nodeProcessorCounts[nodeId]++;
+        }
+
+        // Return node with most processors
+        var maxCount = 0;
+        var bestNode = 0;
+        for (var i = 0; i < NodeCount; i++)
+        {
+            if (nodeProcessorCounts[i] > maxCount)
+            {
+                maxCount = nodeProcessorCounts[i];
+                bestNode = i;
+            }
+        }
+
+        return bestNode;
+    }
+
+    /// <summary>
+    /// Gets nodes sorted by available memory.
+    /// </summary>
+    public IEnumerable<int> GetNodesByAvailableMemory()
+    {
+        return Nodes
+            .Select((node, index) => new { NodeId = index, node.MemorySize })
+            .OrderByDescending(x => x.MemorySize)
+            .Select(x => x.NodeId);
+    }
+}
+
+/// <summary>
+/// Information about a NUMA node with advanced features.
+/// </summary>
+public sealed class NumaNode
+{
+    /// <summary>
+    /// Gets the node ID.
+    /// </summary>
+    public required int NodeId { get; init; }
+
+    /// <summary>
+    /// Gets the processor affinity mask.
+    /// </summary>
+    public required ulong ProcessorMask { get; init; }
+
+    /// <summary>
+    /// Gets the number of processors in this node.
+    /// </summary>
+    public required int ProcessorCount { get; init; }
+
+    /// <summary>
+    /// Gets the memory size in bytes (0 if unknown).
+    /// </summary>
+    public required long MemorySize { get; init; }
+
+    /// <summary>
+    /// Gets the processor group (Windows only, 0 for other platforms).
+    /// </summary>
+    public ushort Group { get; init; }
+
+    /// <summary>
+    /// Gets the cache coherency domain identifier.
+    /// </summary>
+    public int CacheCoherencyDomain { get; init; }
+
+    /// <summary>
+    /// Gets information about huge pages support on this node.
+    /// </summary>
+    public HugePagesInfo? HugePagesInfo { get; init; }
+
+    /// <summary>
+    /// Gets the cache hierarchy information for this node.
+    /// </summary>
+    public CacheHierarchy? CacheHierarchy { get; init; }
+
+    /// <summary>
+    /// Gets the list of CPU IDs in this node.
+    /// </summary>
+    public IEnumerable<int> CpuList
+    {
+        get
+        {
+            for (var i = 0; i < 64; i++)
+            {
+                if ((ProcessorMask & (1UL << i)) != 0)
+                {
+                    yield return i;
+                }
+            }
+        }
+    }
+
+    /// <summary>
+    /// Checks if a specific CPU belongs to this node.
+    /// </summary>
+    public bool ContainsCpu(int cpuId) => cpuId >= 0 && cpuId < 64 && (ProcessorMask & (1UL << cpuId)) != 0;
+}
+
+/// <summary>
+/// Information about huge pages support on a NUMA node.
+/// </summary>
+public sealed class HugePagesInfo
+{
+    /// <summary>
+    /// Gets the supported huge page sizes.
+    /// </summary>
+    public required IReadOnlyList<HugePageSize> SupportedSizes { get; init; }
+
+    /// <summary>
+    /// Gets whether huge pages are supported on this node.
+    /// </summary>
+    public bool IsSupported => SupportedSizes.Count > 0;
+
+    /// <summary>
+    /// Gets the largest available huge page size.
+    /// </summary>
+    public long LargestPageSize => SupportedSizes.Count > 0 ? SupportedSizes.Max(s => s.SizeInBytes) : 0;
+}
+
+/// <summary>
+/// Information about a specific huge page size.
+/// </summary>
+public sealed class HugePageSize
+{
+    /// <summary>
+    /// Gets the page size in bytes.
+    /// </summary>
+    public required long SizeInBytes { get; init; }
+
+    /// <summary>
+    /// Gets the number of free pages of this size.
+    /// </summary>
+    public required int FreePages { get; init; }
+
+    /// <summary>
+    /// Gets the total number of pages of this size.
+    /// </summary>
+    public required int TotalPages { get; init; }
+
+    /// <summary>
+    /// Gets the total free memory in bytes for this page size.
+    /// </summary>
+    public long FreeMemoryBytes => FreePages * SizeInBytes;
+
+    /// <summary>
+    /// Gets the total memory in bytes for this page size.
+    /// </summary>
+    public long TotalMemoryBytes => TotalPages * SizeInBytes;
+}
+
+/// <summary>
+/// Information about cache hierarchy on a NUMA node.
+/// </summary>
+public sealed class CacheHierarchy
+{
+    /// <summary>
+    /// Gets the cache levels.
+    /// </summary>
+    public required IReadOnlyList<CacheLevel> Levels { get; init; }
+
+    /// <summary>
+    /// Gets a specific cache level.
+    /// </summary>
+    public CacheLevel? GetLevel(int level) => Levels.FirstOrDefault(l => l.Level == level);
+
+    /// <summary>
+    /// Gets the total cache size across all levels.
+    /// </summary>
+    public long TotalCacheSize => Levels.Sum(l => l.SizeInBytes);
+}
+
+/// <summary>
+/// Information about a specific cache level.
+/// </summary>
+public sealed class CacheLevel
+{
+    /// <summary>
+    /// Gets the cache level (1, 2, 3, etc.).
+    /// </summary>
+    public required int Level { get; init; }
+
+    /// <summary>
+    /// Gets the cache size in bytes.
+    /// </summary>
+    public required long SizeInBytes { get; init; }
+
+    /// <summary>
+    /// Gets the cache type (Data, Instruction, Unified).
+    /// </summary>
+    public required string Type { get; init; }
+
+    /// <summary>
+    /// Gets the cache line size in bytes.
+    /// </summary>
+    public required int LineSize { get; init; }
+}
+
+// Add GeneratedRegex methods at the end for AOT compatibility
+public static partial class NumaInfo
+{
+    [GeneratedRegex(@"(\d+)\s*kB")]
+    private static partial Regex MemorySizeRegex();
+
+    [GeneratedRegex(@"hugepages-(\d+)kB")]
+    private static partial Regex HugePagesRegex();
+
+    [GeneratedRegex(@"(\d+)([KMG]?)")]
+    private static partial Regex CacheSizeRegex();
+}