<Project Sdk="Microsoft.NET.Sdk">

  <PropertyGroup>
    <TargetFramework>net9.0</TargetFramework>
    <ImplicitUsings>enable</ImplicitUsings>
    <Nullable>enable</Nullable>
    <AllowUnsafeBlocks>true</AllowUnsafeBlocks>
    <GenerateDependencyFile>true</GenerateDependencyFile>
    <EnableDynamicLoading>true</EnableDynamicLoading>
    <PackageId>DotCompute.Backends.OpenCL</PackageId>
    <Authors>DotCompute Contributors</Authors>
    <Description>OpenCL backend for DotCompute - Cross-platform GPU acceleration support</Description>
    <PackageTags>DotCompute;OpenCL;GPU;Compute;Backend;CrossPlatform</PackageTags>
    <TreatWarningsAsErrors>true</TreatWarningsAsErrors>
  </PropertyGroup>

  <ItemGroup>
    <AssemblyAttribute Include="System.Runtime.CompilerServices.InternalsVisibleTo">
      <_Parameter1>DotCompute.Hardware.OpenCL.Tests</_Parameter1>
    </AssemblyAttribute>
  </ItemGroup>

  <ItemGroup>
    <ProjectReference Include="..\..\Core\DotCompute.Core\DotCompute.Core.csproj">
      <Private>false</Private>
      <ExcludeAssets>runtime</ExcludeAssets>
    </ProjectReference>
    <ProjectReference Include="..\..\Core\DotCompute.Abstractions\DotCompute.Abstractions.csproj" />
    <ProjectReference Include="..\..\Core\DotCompute.Memory\DotCompute.Memory.csproj" />
    <ProjectReference Include="..\..\Runtime\DotCompute.Plugins\DotCompute.Plugins.csproj" />
  </ItemGroup>

  <ItemGroup>
    <PackageReference Include="System.Runtime.InteropServices" Version="4.3.0" />
    <PackageReference Include="Microsoft.Extensions.Logging.Abstractions" Version="9.0.10" />
    <PackageReference Include="Microsoft.Extensions.Configuration.Abstractions" Version="9.0.10" />
    <PackageReference Include="Microsoft.Extensions.DependencyInjection.Abstractions" Version="9.0.10" />
    <PackageReference Include="Microsoft.NET.ILLink.Tasks" Version="9.0.10" />
<<<<<<< HEAD
    <PackageReference Include="Polly" Version="8.4.2" />
    <PackageReference Include="Polly.Extensions" Version="8.6.4" />
=======
    <PackageReference Include="Polly" Version="8.6.4" />
    <PackageReference Include="Polly.Extensions" Version="8.4.2" />
>>>>>>> d010e46e
  </ItemGroup>

  <!-- Copy native OpenCL libraries to output -->
  <ItemGroup>
    <Content Include="runtimes\**\*">
      <CopyToOutputDirectory>PreserveNewest</CopyToOutputDirectory>
      <PackagePath>runtimes\</PackagePath>
    </Content>
  </ItemGroup>

</Project><|MERGE_RESOLUTION|>--- conflicted
+++ resolved
@@ -36,13 +36,8 @@
     <PackageReference Include="Microsoft.Extensions.Configuration.Abstractions" Version="9.0.10" />
     <PackageReference Include="Microsoft.Extensions.DependencyInjection.Abstractions" Version="9.0.10" />
     <PackageReference Include="Microsoft.NET.ILLink.Tasks" Version="9.0.10" />
-<<<<<<< HEAD
-    <PackageReference Include="Polly" Version="8.4.2" />
+    <PackageReference Include="Polly" Version="8.6.4" />
     <PackageReference Include="Polly.Extensions" Version="8.6.4" />
-=======
-    <PackageReference Include="Polly" Version="8.6.4" />
-    <PackageReference Include="Polly.Extensions" Version="8.4.2" />
->>>>>>> d010e46e
   </ItemGroup>
 
   <!-- Copy native OpenCL libraries to output -->
