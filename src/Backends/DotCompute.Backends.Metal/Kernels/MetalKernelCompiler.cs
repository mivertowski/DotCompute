--- conflicted
+++ resolved
@@ -173,12 +173,7 @@
             var library = await CompileMetalCodeAsync(metalCode, definition.Name, options, cancellationToken).ConfigureAwait(false);
 
             // Create function and pipeline state
-<<<<<<< HEAD
             var function = MetalNative.GetFunction(library, functionName);
-=======
-
-            var function = MetalNative.GetFunction(library, definition.EntryPoint ?? definition.Name);
->>>>>>> a6b47445
             if (function == IntPtr.Zero)
             {
                 MetalNative.ReleaseLibrary(library);
@@ -314,13 +309,7 @@
         var code = definition.Code ?? string.Empty;
 
         // Check if this is already MSL code (generated from C# or handwritten)
-<<<<<<< HEAD
         if (code.Contains("#include <metal_stdlib>", StringComparison.Ordinal) ||
-=======
-
-        if (code.Contains("#include <metal_stdlib>", StringComparison.Ordinal) ||
-
->>>>>>> a6b47445
             code.Contains("kernel void", StringComparison.Ordinal))
         {
             // Already Metal code, return as-is
@@ -346,15 +335,8 @@
         }
 
         // If it's OpenCL C or unspecified, we would need translation
-<<<<<<< HEAD
-        // For now, throw an error indicating MSL is required for OpenCL
+        // For now, throw an error indicating MSL is required
         if (code.Contains("__kernel", StringComparison.Ordinal) ||
-=======
-        // For now, throw an error indicating MSL is required
-
-        if (code.Contains("__kernel", StringComparison.Ordinal) ||
-
->>>>>>> a6b47445
             code.Contains("__global", StringComparison.Ordinal) ||
             definition.Language == KernelLanguage.OpenCL)
         {
@@ -891,7 +873,6 @@
     public ValueTask<ValidationResult> ValidateAsync(KernelDefinition kernel, CancellationToken cancellationToken = default) => ValueTask.FromResult(Validate(kernel));
 
     /// <inheritdoc/>
-<<<<<<< HEAD
     public async ValueTask<ICompiledKernel> OptimizeAsync(ICompiledKernel kernel, OptimizationLevel level, CancellationToken cancellationToken = default)
     {
         ArgumentNullException.ThrowIfNull(kernel);
@@ -975,12 +956,7 @@
             // Return original kernel on optimization failure
             return kernel;
         }
-=======
-    public ValueTask<ICompiledKernel> OptimizeAsync(ICompiledKernel kernel, OptimizationLevel level, CancellationToken cancellationToken = default)
-        // TODO: Implement Metal-specific optimizations
-        // For now, return the kernel as-is since Metal optimization happens at compile time
-
-        => ValueTask.FromResult(kernel);
+    }
 
     // Backward compatibility methods for legacy IKernelCompiler interface
 
@@ -1063,6 +1039,5 @@
         }
 
         return results;
->>>>>>> a6b47445
     }
 }