--- conflicted
+++ resolved
@@ -4,11 +4,8 @@
 using System.Collections.Concurrent;
 using System.Security.Cryptography;
 using System.Text;
-<<<<<<< HEAD
+using System.Text.Json;
 using System.Threading;
-=======
-using System.Text.Json;
->>>>>>> a6b47445
 using DotCompute.Abstractions;
 using DotCompute.Abstractions.Kernels;
 using DotCompute.Backends.Metal.Serialization;
@@ -253,16 +250,10 @@
                 {
                     // Update access time and count for LRU
                     entry.LastAccessTime = DateTimeOffset.UtcNow;
-<<<<<<< HEAD
                     var accessCount = entry.AccessCount;
                     Interlocked.Increment(ref accessCount);
                     entry.AccessCount = accessCount;
-                    
-=======
-                    entry.AccessCount = entry.AccessCount + 1;
-
-
->>>>>>> a6b47445
+
                     library = entry.Library;
                     function = entry.Function;
                     pipelineState = entry.PipelineState;
@@ -502,26 +493,6 @@
         var inputBuilder = new StringBuilder();
 
         // Include all relevant properties in the cache key
-<<<<<<< HEAD
-        inputBuilder.Append(definition.Name);
-        inputBuilder.Append('|');
-        inputBuilder.Append(definition.Source);
-        inputBuilder.Append('|');
-        inputBuilder.Append(definition.EntryPoint);
-        inputBuilder.Append('|');
-        inputBuilder.Append(definition.Language);
-        inputBuilder.Append('|');
-        inputBuilder.Append(options.OptimizationLevel);
-        inputBuilder.Append('|');
-        inputBuilder.Append(options.GenerateDebugInfo);
-        inputBuilder.Append('|');
-        inputBuilder.Append(options.FastMath);
-        inputBuilder.Append('|');
-        inputBuilder.Append(options.TargetArchitecture ?? "default");
-
-        // Add additional flags if any (CustomFlags doesn't exist, use AdditionalFlags)
-        if (options.AdditionalFlags != null && options.AdditionalFlags.Count > 0)
-=======
         _ = inputBuilder.Append(definition.Name);
         _ = inputBuilder.Append('|');
         _ = inputBuilder.Append(definition.Source);
@@ -539,8 +510,7 @@
         _ = inputBuilder.Append(options.TargetArchitecture ?? "default");
 
         // Add additional flags if any
-        if (options.AdditionalFlags != null)
->>>>>>> a6b47445
+        if (options.AdditionalFlags != null && options.AdditionalFlags.Count > 0)
         {
             foreach (var flag in options.AdditionalFlags)
             {
@@ -835,8 +805,10 @@
     /// </summary>
     public void Dispose()
     {
-<<<<<<< HEAD
-        if (_disposed) return;
+        if (_disposed)
+        {
+            return;
+        }
 
         _cleanupTimer?.Dispose();
 
@@ -861,16 +833,6 @@
                 TotalMemoryBytes = 0 // Skip memory calculation during disposal
             };
         }
-=======
-        if (_disposed)
-        {
-            return;
-        }
-
-
-        _cleanupTimer?.Dispose();
-
->>>>>>> a6b47445
 
         _cacheLock.EnterWriteLock();
         try
@@ -902,22 +864,10 @@
             _cacheLock.ExitWriteLock();
         }
 
-<<<<<<< HEAD
         _cacheLock.Dispose();
 
         // Use pre-captured statistics (safe after disposal)
-        _logger.LogInformation(
-            "Metal kernel cache disposed - Hit rate: {HitRate:P2}, Total hits: {Hits}, Total misses: {Misses}, Evictions: {Evictions}",
-            stats.HitRate, stats.HitCount, stats.MissCount, stats.EvictionCount);
-=======
-
-        _cacheLock.Dispose();
-
-
-        var stats = GetStatistics();
         LogKernelCacheDisposed(_logger, stats.HitRate, stats.HitCount, stats.MissCount, stats.EvictionCount);
-
->>>>>>> a6b47445
 
         _disposed = true;
     }
