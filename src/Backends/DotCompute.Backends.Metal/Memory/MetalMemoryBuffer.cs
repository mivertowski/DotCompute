--- conflicted
+++ resolved
@@ -88,7 +88,7 @@
         if (State != BufferState.Uninitialized)
         {
             return;
-<<<<<<< HEAD
+        }
 
         await Task.Run(() =>
         {
@@ -100,27 +100,6 @@
                 throw new OutOfMemoryException($"Failed to allocate Metal buffer of size {SizeInBytes} bytes with {StorageMode} mode");
             }
 
-=======
-        }
-
-
-        await Task.Run(() =>
-        {
-            // Determine storage mode based on options
-            var storageMode = GetStorageMode(Options);
-
-            // Allocate actual Metal buffer
-
-            Buffer = MetalNative.CreateBuffer(Device, (nuint)SizeInBytes, storageMode);
-
-
-            if (Buffer == IntPtr.Zero)
-            {
-                throw new InsufficientMemoryException($"Failed to allocate Metal buffer of size {SizeInBytes} bytes");
-            }
-
-
->>>>>>> a6b47445
             State = BufferState.Allocated;
         }, cancellationToken);
     }
@@ -166,22 +145,12 @@
                 {
                     sourceHandle.Dispose();
                 }
-<<<<<<< HEAD
-            }
-            
-            // Mark the modified range if using managed storage
-            if (StorageMode == MetalStorageMode.Managed)
-            {
-                MetalNative.DidModifyRange(Buffer, offset, totalBytes);
-=======
 
                 // Mark the modified range if using managed storage
-                var storageMode = GetStorageMode(Options);
-                if (storageMode == MetalStorageMode.Managed)
+                if (StorageMode == MetalStorageMode.Managed)
                 {
                     MetalNative.DidModifyRange(Buffer, offset, totalBytes);
                 }
->>>>>>> a6b47445
             }
         }, cancellationToken));
     }
@@ -278,14 +247,6 @@
         return ValueTask.CompletedTask;
     }
 
-<<<<<<< HEAD
-=======
-    private static MetalStorageMode GetStorageMode(MemoryOptions options)
-        // Use default shared storage mode for compatibility
-
-        => MetalStorageMode.Shared;
-
->>>>>>> a6b47445
     private static IntPtr GetDefaultDevice()
     {
         var device = MetalNative.CreateSystemDefaultDevice();
@@ -317,27 +278,15 @@
     {
         if (State != BufferState.Allocated)
         {
-
             throw new InvalidOperationException("Cannot clone unallocated buffer");
-<<<<<<< HEAD
+        }
 
         var clone = new MetalMemoryBuffer(SizeInBytes, Options, Device, StorageMode);
-=======
-        }
-
-
-        var clone = new MetalMemoryBuffer(SizeInBytes, Options, Device);
->>>>>>> a6b47445
         await clone.InitializeAsync(cancellationToken);
 
         // Copy buffer contents using Metal API
-
         MetalNative.CopyBuffer(Buffer, 0, clone.Buffer, 0, SizeInBytes);
 
-<<<<<<< HEAD
-=======
-
->>>>>>> a6b47445
         return clone;
     }
 
